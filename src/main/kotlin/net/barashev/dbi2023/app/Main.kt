/*
 * Copyright 2023 Dmitry Barashev, JetBrains s.r.o.
 *
 * Licensed under the Apache License, Version 2.0 (the "License");
 * you may not use this file except in compliance with the License.
 * You may obtain a copy of the License at
 *
 *      http://www.apache.org/licenses/LICENSE-2.0
 *
 * Unless required by applicable law or agreed to in writing, software
 * distributed under the License is distributed on an "AS IS" BASIS,
 * WITHOUT WARRANTIES OR CONDITIONS OF ANY KIND, either express or implied.
 * See the License for the specific language governing permissions and
 * limitations under the License.
 *
 *
 */
package net.barashev.dbi2023.app

import com.github.ajalt.clikt.core.CliktCommand
import com.github.ajalt.clikt.core.subcommands
import com.github.ajalt.clikt.parameters.options.default
import com.github.ajalt.clikt.parameters.options.flag
import com.github.ajalt.clikt.parameters.options.option
import com.github.ajalt.clikt.parameters.types.int
import net.barashev.dbi2023.*

fun main(args: Array<String>) = Main().subcommands(SmokeTest(), CacheBenchmark(), SortBenchmark(), HashBenchmark(), JoinBenchmark()).main(args)

class Main: CliktCommand() {
    override fun run() = Unit
}

class SmokeTest: CliktCommand() {
    val cacheSize: Int by option(help="Page cache size [default=100]").int().default(System.getProperty("cache.size", "100").toInt())
    val cacheImpl: String by option(help="Cache implementation [default=fifo]").default(System.getProperty("cache.impl", "fifo"));
    val sortImpl: String by option(help="Merge sort implementation [default=fake]").default(System.getProperty("sort.impl", "fake"))
    val hashImpl: String by option(help="Hash table implementation [default=fake]").default(System.getProperty("hash.impl", "fake"))
    val indexImpl: String by option(help="Indexes implementation [default=fake]").default(System.getProperty("index.impl", "fake"))
<<<<<<< HEAD
    val walImpl: String by option(help="WAL implementation [default=fake]").default(System.getProperty("wal.impl", "fake"))
=======
    val optimizerImpl: String by option(help="Optimizer implementation [default=fake]").default(System.getProperty("optimizer.impl", "fake"))
>>>>>>> 81fb0f4a

    val dataScale: Int by option(help="Test data scale [default=1]").int().default(1)
    val randomDataSize by option(help="Shall the generated data amount be random [default=false]").flag(default = false)
    val joinClause: String by option(help="JOIN clause, e.g. 'planet.id:flight.planet_id'").default("")
    val filterClause: String by option(help="Filter clause, e.g. 'planet.id = 1'").default("")
    val indexClause: String by option(help="Index clause to create indexes before running a query, e.g. flight.num").default("")
    val disableStatistics by option(help="Disable collection of attribute statistics [default=false]").flag(default = false)

    override fun run() {
        val storage = createHardDriveEmulatorStorage()
<<<<<<< HEAD
        val (cache, accessManager) = initializeFactories(storage, cacheSize, cacheImpl, sortImpl, indexImpl, walImpl)
=======
        val (cache, accessManager) = initializeFactories(
            storage, cacheSize, cacheImpl, sortImpl, hashImpl, indexImpl, optimizerImpl
        )
>>>>>>> 81fb0f4a
        DataGenerator(accessManager, cache, dataScale, !randomDataSize, disableStatistics).use {}

        val populateCost = storage.totalAccessCost
        println("The cost to populate tables: ${populateCost}")

        accessManager.buildIndexes(parseIndexClause(indexClause))

        val costAfterIndexes = storage.totalAccessCost
        println("Access cost after creation of tables and indexes: $costAfterIndexes")

        if (joinClause.isNotBlank() || filterClause.isNotBlank()) {
            executeQueryPlan(accessManager, cache, storage)
        } else {
            printTableContents(accessManager, storage)
        }
    }

    private fun executeQueryPlan(accessManager: StorageAccessManager, cache: PageCache, storage: Storage) {
        val cost0 = storage.totalAccessCost
        val innerJoins = parseJoinClause(joinClause)
        val filters = parseFilterClause(filterClause)
        val plan = Optimizer.factory(accessManager, cache).buildPlan(QueryPlan(innerJoins, filters))
        println("We're executing the following query plan: $plan")

        var rowCount = 0
        val joinResult = QueryExecutor(accessManager, cache, tableRecordParsers, attributeValueParsers).run {
            execute(plan)
        }
        val joinedTables = joinResult.realTables
        accessManager.createFullScan(joinResult.tableName).records { bytes ->
            parseJoinedRecord(bytes, joinedTables, tableRecordParsers)
        }.forEach {
            rowCount++
            it.entries.forEach { (tableName, recordBytes) ->
                println("$tableName: ${tableRecordParsers[tableName]!!.invoke(recordBytes)}")
            }
            println("----")
        }
        println("Execution cost: ${storage.totalAccessCost - cost0}")
    }

    fun printTableContents(accessManager: StorageAccessManager, storage: Storage) {
        val cost0 = storage.totalAccessCost
        println("Now we will print the contents of all tables")

        println("Planet table:")
        accessManager.createFullScan("planet").records { planetRecord(it) }.forEach { println(it) }

        println()
        println("Spacecraft table:")
        accessManager.createFullScan("spacecraft").records { spacecraftRecord(it) }.forEach { println(it) }

        println()
        println("Flight table:")
        accessManager.createFullScan("flight").records { flightRecord(it) }.forEach { println(it) }

        println()
        println("Ticket table:")
        accessManager.createFullScan("ticket").records { ticketRecord(it) }.forEach { println(it) }
        println("Total cost: ${storage.totalAccessCost}. Scan cost: ${storage.totalAccessCost - cost0}")
    }
}

fun StorageAccessManager.buildIndexes(specs: List<IndexSpec>) {
    specs.forEach { spec ->
        val attributeType = attributeTypes["${spec.tableName}.${spec.attributeName}"] ?: throw IllegalStateException("Can't find attribute type for $spec")
        val attributeValueParser = attributeValueParsers["${spec.tableName}.${spec.attributeName}"] ?: throw IllegalStateException("Can't find attribute value parser for $spec")
        println("Creating index $spec")
        createIndex(spec.tableName, spec.attributeName, attributeType, attributeValueParser)
    }
}
<|MERGE_RESOLUTION|>--- conflicted
+++ resolved
@@ -37,11 +37,8 @@
     val sortImpl: String by option(help="Merge sort implementation [default=fake]").default(System.getProperty("sort.impl", "fake"))
     val hashImpl: String by option(help="Hash table implementation [default=fake]").default(System.getProperty("hash.impl", "fake"))
     val indexImpl: String by option(help="Indexes implementation [default=fake]").default(System.getProperty("index.impl", "fake"))
-<<<<<<< HEAD
     val walImpl: String by option(help="WAL implementation [default=fake]").default(System.getProperty("wal.impl", "fake"))
-=======
     val optimizerImpl: String by option(help="Optimizer implementation [default=fake]").default(System.getProperty("optimizer.impl", "fake"))
->>>>>>> 81fb0f4a
 
     val dataScale: Int by option(help="Test data scale [default=1]").int().default(1)
     val randomDataSize by option(help="Shall the generated data amount be random [default=false]").flag(default = false)
@@ -52,13 +49,7 @@
 
     override fun run() {
         val storage = createHardDriveEmulatorStorage()
-<<<<<<< HEAD
-        val (cache, accessManager) = initializeFactories(storage, cacheSize, cacheImpl, sortImpl, indexImpl, walImpl)
-=======
-        val (cache, accessManager) = initializeFactories(
-            storage, cacheSize, cacheImpl, sortImpl, hashImpl, indexImpl, optimizerImpl
-        )
->>>>>>> 81fb0f4a
+        val (cache, accessManager) = initializeFactories(storage, cacheSize, cacheImpl, sortImpl, indexImpl, optimizerImpl, walImpl)
         DataGenerator(accessManager, cache, dataScale, !randomDataSize, disableStatistics).use {}
 
         val populateCost = storage.totalAccessCost
